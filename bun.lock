--- conflicted
+++ resolved
@@ -45,11 +45,8 @@
         "recharts": "2.15.4",
         "sonner": "^2.0.7",
         "tailwind-merge": "^3.3.1",
-<<<<<<< HEAD
+        "usehooks-ts": "^3.1.1",
         "uploadthing": "^7.7.4",
-=======
-        "usehooks-ts": "^3.1.1",
->>>>>>> 43ca113f
         "uuid": "^11.1.0",
         "vaul": "^1.1.2",
         "zod": "^4.0.17",
