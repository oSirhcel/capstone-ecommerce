"use client";

import { useState } from "react";
import { useForm, type Resolver } from "react-hook-form";
import * as z from "zod";
import { zodResolver } from "@hookform/resolvers/zod";
import { useSession } from "next-auth/react";
import { useRouter } from "next/navigation";
import { useCart } from "@/contexts/cart-context";
import { Button } from "@/components/ui/button";
import { Card, CardContent, CardHeader, CardTitle } from "@/components/ui/card";
import { Separator } from "@/components/ui/separator";
import { Badge } from "@/components/ui/badge";
import { ArrowLeft, CreditCard, Mail, Plus, Package } from "lucide-react";
import Link from "next/link";
import Image from "next/image";
import { Skeleton } from "@/components/ui/skeleton";
import { Breadcrumb } from "@/components/product/breadcrumb";
import { Input } from "@/components/ui/input";
import { Label } from "@/components/ui/label";
import { Checkbox } from "@/components/ui/checkbox";
import { RadioGroup, RadioGroupItem } from "@/components/ui/radio-group";
import { Form, FormControl, FormField } from "@/components/ui/form";
import { Field, FieldLabel } from "@/components/ui/field";
import { toast } from "sonner";
import { StripePaymentForm } from "@/components/checkout/stripe-payment-form";
import { AddressForm } from "@/components/checkout/address-form";
import { useAddressesByType } from "@/hooks/use-addresses";
import { createOrders as createOrdersAPI } from "@/lib/api/orders";

// Form schemas
const contactFormSchema = z.object({
  email: z
    .string()
    .min(1, "Email is required")
    .email("Please enter a valid email address")
    .max(255, "Email is too long"),
  phone: z
    .string()
    .min(1, "Phone number is required")
    .regex(
      /^[\d\s\-\+\(\)]+$/,
      "Please enter a valid phone number (digits, spaces, +, -, or parentheses only)",
    )
    .min(8, "Phone number must be at least 8 digits")
    .max(20, "Phone number is too long"),
});

const addressFormSchema = z.object({
  firstName: z.string().min(1, "First name is required"),
  lastName: z.string().min(1, "Last name is required"),
  addressLine1: z.string().min(3, "Address is required"),
  addressLine2: z.string().optional(),
  city: z.string().min(1, "City is required"),
  state: z.string().min(1, "State is required"),
  postcode: z.string().min(2, "Postcode is required"),
  country: z.string().min(2, "Country is required"),
  isDefault: z.boolean().default(false),
});

type ContactFormData = z.infer<typeof contactFormSchema>;
type AddressFormData = {
  firstName: string;
  lastName: string;
  addressLine1: string;
  addressLine2?: string;
  city: string;
  state: string;
  postcode: string;
  country: string;
  isDefault: boolean;
};

export function CheckoutClient() {
  const { data: session } = useSession();
  const router = useRouter();
  const {
    items,
    isLoading,
    error,
    storeGroups,
    getStoreCount,
    subtotal,
    clearCart,
  } = useCart();

  const [currentStep, setCurrentStep] = useState<"address" | "payment">(
    "address",
  );

  const {
    addresses: shippingAddresses,
    defaultAddress: defaultShipping,
    isLoading: loadingShipping,
  } = useAddressesByType("shipping");
  const {
    addresses: billingAddresses,
    defaultAddress: defaultBilling,
    isLoading: loadingBilling,
  } = useAddressesByType("billing");

  // Form instances
  const contactForm = useForm<ContactFormData>({
    resolver: zodResolver(contactFormSchema),
    defaultValues: {
      email: session?.user?.email ?? "",
      phone: "",
    },
  });

  const shippingForm = useForm<AddressFormData>({
    resolver: zodResolver(addressFormSchema) as Resolver<AddressFormData>,
    defaultValues: {
      firstName: "",
      lastName: "",
      addressLine1: "",
      addressLine2: "",
      city: "",
      state: "",
      postcode: "",
      country: "Australia",
      isDefault: false,
    },
  });

  const billingForm = useForm<AddressFormData>({
    resolver: zodResolver(addressFormSchema) as Resolver<AddressFormData>,
    defaultValues: {
      firstName: "",
      lastName: "",
      addressLine1: "",
      addressLine2: "",
      city: "",
      state: "",
      postcode: "",
      country: "Australia",
      isDefault: false,
    },
  });

  // Address selection state
  const [selectedShippingId, setSelectedShippingId] = useState<number | null>(
    defaultShipping?.id ?? null,
  );
  const [selectedBillingId, setSelectedBillingId] = useState<number | null>(
    defaultBilling?.id ?? null,
  );
  const [sameAsShipping, setSameAsShipping] = useState(true);

  // Handle shipping address selection
  const handleShippingAddressSelect = (addressId: number) => {
    const address = shippingAddresses.find((a) => a.id === addressId);
    if (address) {
      setSelectedShippingId(addressId);
      shippingForm.reset({
        firstName: address.firstName,
        lastName: address.lastName,
        addressLine1: address.addressLine1,
        addressLine2: address.addressLine2 ?? "",
        city: address.city,
        state: address.state,
        postcode: address.postcode,
        country: address.country,
        isDefault: address.isDefault,
      });
    }
  };

  // Handle billing address selection
  const handleBillingAddressSelect = (addressId: number) => {
    const address = billingAddresses.find((a) => a.id === addressId);
    if (address) {
      setSelectedBillingId(addressId);
      billingForm.reset({
        firstName: address.firstName,
        lastName: address.lastName,
        addressLine1: address.addressLine1,
        addressLine2: address.addressLine2 ?? "",
        city: address.city,
        state: address.state,
        postcode: address.postcode,
        country: address.country,
        isDefault: address.isDefault,
      });
    }
  };

  // Handle same as shipping toggle
  const handleSameAsShippingChange = (checked: boolean) => {
    setSameAsShipping(checked);
    if (checked) {
      setSelectedBillingId(null);
      const shippingData = shippingForm.getValues();
      billingForm.reset(shippingData);
    }
  };

  // Redirect to login if not authenticated
  if (!session) {
    return (
      <div className="bg-background min-h-screen">
        <div className="container mx-auto px-4 py-12 md:px-6">
          <div className="text-center">
            <CreditCard className="text-muted-foreground mx-auto h-12 w-12" />
            <h1 className="mt-4 text-2xl font-bold">Please Sign In</h1>
            <p className="text-muted-foreground mt-2">
              You need to be signed in to proceed to checkout.
            </p>
            <Button asChild className="mt-4">
              <Link href="/auth/signin">Sign In</Link>
            </Button>
          </div>
        </div>
      </div>
    );
  }

  if (isLoading || loadingShipping || loadingBilling) {
    return (
      <div className="bg-background min-h-screen">
        <div className="container mx-auto px-4 py-8 md:px-6">
          <div className="mb-6">
            <Skeleton className="h-8 w-48" />
          </div>
          <div className="grid gap-8 lg:grid-cols-3">
            <div className="space-y-4 lg:col-span-2">
              <Skeleton className="h-64 w-full" />
            </div>
            <div className="space-y-4">
              <Skeleton className="h-64 w-full" />
            </div>
          </div>
        </div>
      </div>
    );
  }

  if (error) {
    return (
      <div className="bg-background min-h-screen">
        <div className="container mx-auto px-4 py-12 md:px-6">
          <div className="text-center text-red-600">
            <h1 className="text-2xl font-bold">Error Loading Checkout</h1>
            <p className="mt-2">
              Failed to load checkout information. Please try again.
            </p>
            <Button asChild className="mt-4">
              <Link href="/cart">Return to Cart</Link>
            </Button>
          </div>
        </div>
      </div>
    );
  }

  if (items.length === 0) {
    return (
      <div className="bg-background min-h-screen">
        <div className="container mx-auto px-4 py-12 md:px-6">
          <div className="text-center">
            <CreditCard className="text-muted-foreground mx-auto h-12 w-12" />
            <h1 className="mt-4 text-2xl font-bold">Your Cart is Empty</h1>
            <p className="text-muted-foreground mt-2">
              Add some items to your cart to proceed to checkout.
            </p>
            <Button asChild className="mt-4">
              <Link href="/">Continue Shopping</Link>
            </Button>
          </div>
        </div>
      </div>
    );
  }

  // Calculate shipping, tax, and total
  const shipping = subtotal > 50 ? 0 : 5.99;
  const tax = subtotal * 0.1; // 10% GST for Australia
  const total = subtotal + shipping + tax;

  // Validate address step and proceed to payment
  const handleProceedToPayment = async () => {
    // Validate contact form
    const contactValid = await contactForm.trigger();
    if (!contactValid) {
      toast.error("Please complete your contact information", {
        description: "Email and phone number are required",
      });
      return;
    }

    // Validate shipping address
    const shippingValid = selectedShippingId
      ? true
      : await shippingForm.trigger();
    if (!shippingValid) {
      toast.error("Please complete your shipping address", {
        description: "All required shipping fields must be filled",
      });
      return;
    }

    // Validate billing address if not same as shipping
    if (!sameAsShipping) {
      const billingValid = selectedBillingId
        ? true
        : await billingForm.trigger();
      if (!billingValid) {
        toast.error("Please complete your billing address", {
          description: "All required billing fields must be filled",
        });
        return;
      }
    }

    setCurrentStep("payment");
  };

  const handleCreateOrders = async () => {
    try {
      // Get form data
      const contactData = contactForm.getValues();
      const shippingData = shippingForm.getValues();
      const billingData = sameAsShipping
        ? shippingData
        : billingForm.getValues();

      if (!contactData.email || !contactData.phone) {
        throw new Error("Please provide your email and phone number");
      }

      if (
        !shippingData.firstName ||
        !shippingData.lastName ||
        !shippingData.addressLine1 ||
        !shippingData.city ||
        !shippingData.state ||
        !shippingData.postcode
      ) {
        throw new Error("Please complete your shipping information");
      }

      if (
        !billingData.firstName ||
        !billingData.lastName ||
        !billingData.addressLine1 ||
        !billingData.city ||
        !billingData.state ||
        !billingData.postcode
      ) {
        throw new Error("Please complete your billing information");
      }

      if (!items.length) {
        throw new Error("Your cart is empty");
      }
      const result = await createOrdersAPI(
        storeGroups,
        contactData,
        shippingData,
        billingData,
        shipping,
        tax,
      );

      return result;
    } catch (error) {
      const msg =
        error instanceof Error ? error.message : "Failed to create order";
      console.error("Order creation error:", error);
      toast.error("Could not create order", { description: msg });
      throw error;
    }
  };

  // Create orders and handle payment
  const handlePaymentInit = async () => {
    try {
      const orderResult = await handleCreateOrders();

      if (orderResult.storeCount > 1) {
        toast.info(`Creating ${orderResult.storeCount} orders`, {
          description: `Your items will be shipped separately by each store.`,
        });
      }

      return orderResult.primaryOrderId;
    } catch (error) {
      console.error("Order creation error:", error);
      toast.error("Failed to create order", {
        description: "Please try again or contact support.",
      });
      throw error;
    }
  };

  // Prepare order data for verification flow
  const getOrderDataForVerification = () => {
    const finalShipping = getFinalShippingData();
    const finalBilling = getFinalBillingData();

    return {
      items: items.map((item) => ({
        productId:
          typeof item.id === "string"
            ? parseInt((item.id as unknown as string) || "", 10)
            : item.id,
        quantity: item.quantity,
        price: item.price,
      })),
      totalAmount: Math.round(total * 100), // Convert to cents
      contactData,
      shippingAddress: finalShipping,
      billingAddress: finalBilling,
    };
  };

  // Handle successful payment
  const handlePaymentSuccess = async (paymentResult: {
    paymentIntentId: string;
    orderId?: number;
  }) => {
    try {
      clearCart();

      // Navigate immediately to success page
      const params = new URLSearchParams();
      params.set("payment_intent", paymentResult.paymentIntentId);
      if (paymentResult.orderId) {
        params.set("order_id", paymentResult.orderId.toString());
      }

      // Pass store count for success page messaging
      const storeCount = getStoreCount();
      if (storeCount > 1) {
        params.set("store_count", storeCount.toString());
      }

      router.push(`/checkout/success?${params.toString()}`);
    } catch (error) {
      console.error("Post-payment processing error:", error);
      toast.error("Payment successful but order processing failed", {
        description: "Please contact support with your payment confirmation.",
      });
    }
  };

  // Handle payment error
  const handlePaymentError = (error: string | Error) => {
    console.log("handlePaymentError called with:", error);
    console.log("Error type:", typeof error);
    console.log("Is Error instance:", error instanceof Error);

    if (error instanceof Error) {
      console.log("Error properties:", {
        isZeroTrustBlock: (error as any).isZeroTrustBlock,
        isZeroTrustVerification: (error as any).isZeroTrustVerification,
      });
    }

    // Check if this is a zero trust block
    if (error instanceof Error && (error as any).isZeroTrustBlock) {
      const zeroTrustError = error as any;
      console.log("Redirecting to blocked page");

      // Redirect to blocked page with risk details
      const params = new URLSearchParams();
      params.set("score", zeroTrustError.riskScore?.toString() || "0");
      params.set("factors", zeroTrustError.riskFactors?.join(",") || "");
      params.set(
        "support",
        zeroTrustError.supportContact || "support@yourstore.com",
      );

      router.push(`/checkout/blocked?${params.toString()}`);
      return;
    }

    // Check if this is a zero trust verification required
    if (error instanceof Error && (error as any).isZeroTrustVerification) {
      const verificationError = error as any;
      console.log("Redirecting to OTP verification page");
      console.log("Verification token:", verificationError.verificationToken);

      // Redirect to OTP verification page
      const params = new URLSearchParams();
      params.set("token", verificationError.verificationToken || "");
      params.set("score", verificationError.riskScore?.toString() || "0");
      params.set("email", verificationError.userEmail || "");

      router.push(`/checkout/verify-otp?${params.toString()}`);
      return;
    }

    // Handle regular payment errors
    console.log("Handling as regular payment error");
    const errorMessage = error instanceof Error ? error.message : error;
    toast.error("Payment failed", {
      description: errorMessage,
      duration: 5000,
    });
  };

  return (
    <div className="bg-background min-h-screen">
      <div className="container mx-auto px-4 py-8 md:px-6">
        {/* Breadcrumb */}
        <Breadcrumb
          items={[
            { label: "Home", href: "/" },
            { label: "Cart", href: "/cart" },
            { label: "Checkout", href: "/checkout", current: true },
          ]}
        />

        {/* Header */}
        <div className="mt-6 mb-8">
          <div className="mb-4 flex items-center gap-4">
            <Button variant="ghost" size="sm" asChild>
              <Link href="/cart" className="flex items-center gap-2">
                <ArrowLeft className="h-4 w-4" />
                Back to Cart
              </Link>
            </Button>
          </div>
          <h1 className="text-3xl font-bold">Checkout</h1>
          <p className="text-muted-foreground mt-2">
            Complete your purchase securely
          </p>

          {/* Step Indicator */}
          <div className="mt-6 flex items-center gap-2">
            <div
              className={`flex items-center gap-2 ${currentStep === "address" ? "text-primary font-semibold" : "text-muted-foreground"}`}
            >
              <div
                className={`flex h-8 w-8 items-center justify-center rounded-full ${currentStep === "address" ? "bg-primary text-primary-foreground" : "bg-muted"}`}
              >
                1
              </div>
              <span>Address & Contact</span>
            </div>
            <div className="bg-border h-px flex-1" />
            <div
              className={`flex items-center gap-2 ${currentStep === "payment" ? "text-primary font-semibold" : "text-muted-foreground"}`}
            >
              <div
                className={`flex h-8 w-8 items-center justify-center rounded-full ${currentStep === "payment" ? "bg-primary text-primary-foreground" : "bg-muted"}`}
              >
                2
              </div>
              <span>Payment</span>
            </div>
          </div>
        </div>

        <div className="grid gap-8 lg:grid-cols-3">
          {/* Checkout Forms */}
          <div className="space-y-6 lg:col-span-2">
<<<<<<< HEAD
            {/* Contact Information */}
            {currentStep === "contact" && (
              <Card>
                <CardHeader>
                  <CardTitle className="flex items-center gap-2">
                    <Mail className="h-5 w-5" />
                    Contact Information
                  </CardTitle>
                </CardHeader>
                <CardContent className="space-y-4">
                  <div className="grid gap-4 md:grid-cols-2">
                    <div className="space-y-2">
                      <Label htmlFor="email">Email Address</Label>
                      <Input
                        id="email"
                        type="email"
                        placeholder="your@email.com"
                        value={contactData.email}
                        onChange={(e) =>
                          setContactData({
                            ...contactData,
                            email: e.target.value,
                          })
                        }
                      />
                      <p className="text-muted-foreground text-xs">
                        Security codes will be sent to your account email:{" "}
                        {session?.user?.email}
                      </p>
                    </div>
                    <div className="space-y-2">
                      <Label htmlFor="phone">Phone Number</Label>
                      <Input
                        id="phone"
                        type="tel"
                        placeholder="+61 4 1234 5678"
                        value={contactData.phone}
                        onChange={(e) =>
                          setContactData({
                            ...contactData,
                            phone: e.target.value,
                          })
                        }
                      />
                    </div>
                  </div>
                  <Button
                    size="default"
                    className="w-full"
                    onClick={() => setCurrentStep("shipping")}
                    disabled={!canProceedToShipping()}
                  >
                    Continue to Shipping
                  </Button>
                </CardContent>
              </Card>
            )}

            {/* Shipping Information */}
            {currentStep === "shipping" && (
              <Card>
                <CardHeader>
                  <CardTitle className="flex items-center gap-2">
                    <Package className="h-5 w-5" />
                    Shipping Address
                  </CardTitle>
                </CardHeader>
                <CardContent className="space-y-4">
                  {/* Saved Addresses */}
                  {shippingAddresses.length > 0 && (
                    <div className="space-y-3">
                      <div className="flex items-center justify-between">
                        <Label>Use Saved Address</Label>
                        <Button variant="link" size="sm" asChild>
                          <Link href="/account/addresses" target="_blank">
                            Manage Addresses
                          </Link>
                        </Button>
                      </div>
                      <RadioGroup
                        value={
                          useExistingShipping
                            ? selectedShippingId?.toString()
                            : "new"
                        }
                        onValueChange={(value) => {
                          if (value === "new") {
                            setUseExistingShipping(false);
                            setSelectedShippingId(null);
                          } else {
                            setUseExistingShipping(true);
                            const addressId = parseInt(value);
                            setSelectedShippingId(addressId);
                            handleShippingAddressSelect(addressId);
=======
            {/* Address & Contact Step */}
            {currentStep === "address" && (
              <>
                {/* Contact Information */}
                <Card>
                  <CardHeader>
                    <CardTitle className="flex items-center gap-2">
                      <Mail className="h-5 w-5" />
                      Contact Information
                    </CardTitle>
                  </CardHeader>
                  <CardContent>
                    <Form {...contactForm}>
                      <form className="space-y-4">
                        <div className="grid gap-4 md:grid-cols-2">
                          <FormField
                            control={contactForm.control}
                            name="email"
                            render={({ field, fieldState }) => (
                              <Field data-invalid={!!fieldState.error}>
                                <FieldLabel htmlFor="email">
                                  Email Address
                                </FieldLabel>
                                <FormControl>
                                  <Input
                                    id="email"
                                    type="email"
                                    placeholder="your@email.com"
                                    aria-invalid={!!fieldState.error}
                                    {...field}
                                  />
                                </FormControl>
                                {fieldState.error && (
                                  <p className="text-destructive mt-1 text-sm">
                                    {fieldState.error.message}
                                  </p>
                                )}
                              </Field>
                            )}
                          />
                          <FormField
                            control={contactForm.control}
                            name="phone"
                            render={({ field, fieldState }) => (
                              <Field data-invalid={!!fieldState.error}>
                                <FieldLabel htmlFor="phone">
                                  Phone Number
                                </FieldLabel>
                                <FormControl>
                                  <Input
                                    id="phone"
                                    type="tel"
                                    placeholder="+61 4 1234 5678"
                                    aria-invalid={!!fieldState.error}
                                    {...field}
                                  />
                                </FormControl>
                                {fieldState.error && (
                                  <p className="text-destructive mt-1 text-sm">
                                    {fieldState.error.message}
                                  </p>
                                )}
                              </Field>
                            )}
                          />
                        </div>
                      </form>
                    </Form>
                  </CardContent>
                </Card>

                {/* Shipping Information */}
                <Card>
                  <CardHeader>
                    <CardTitle className="flex items-center gap-2">
                      <Package className="h-5 w-5" />
                      Shipping Address
                    </CardTitle>
                  </CardHeader>
                  <CardContent className="space-y-4">
                    {/* Saved Addresses */}
                    {shippingAddresses.length > 0 && (
                      <div className="space-y-3">
                        <div className="flex items-center justify-between">
                          <Label>Use Saved Address</Label>
                          <Button variant="link" size="sm" asChild>
                            <Link href="/account/addresses" target="_blank">
                              Manage Addresses
                            </Link>
                          </Button>
                        </div>
                        <RadioGroup
                          value={
                            selectedShippingId
                              ? selectedShippingId.toString()
                              : "new"
>>>>>>> 83e5abba
                          }
                          onValueChange={(value) => {
                            if (value === "new") {
                              setSelectedShippingId(null);
                            } else {
                              const addressId = parseInt(value);
                              handleShippingAddressSelect(addressId);
                            }
                          }}
                        >
                          {shippingAddresses.map((address) => (
                            <div
                              key={address.id}
                              className="flex items-start space-x-2 rounded-lg border p-3"
                            >
                              <RadioGroupItem
                                value={address.id.toString()}
                                id={`shipping-${address.id}`}
                              />
                              <Label
                                htmlFor={`shipping-${address.id}`}
                                className="flex-1 cursor-pointer"
                              >
                                <div className="font-medium">
                                  {address.firstName} {address.lastName}
                                </div>
                                <div className="text-muted-foreground text-sm">
                                  {address.addressLine1}
                                  {address.addressLine2 &&
                                    `, ${address.addressLine2}`}
                                </div>
                                <div className="text-muted-foreground text-sm">
                                  {address.city}, {address.state}{" "}
                                  {address.postcode}
                                </div>
                                {address.isDefault && (
                                  <Badge variant="secondary" className="mt-1">
                                    Default
                                  </Badge>
                                )}
                              </Label>
                            </div>
                          ))}
                          <div className="flex items-start space-x-2 rounded-lg border p-3">
                            <RadioGroupItem value="new" id="shipping-new" />
                            <Label
                              htmlFor="shipping-new"
                              className="flex-1 cursor-pointer"
                            >
                              <div className="flex items-center gap-2">
                                <Plus className="h-4 w-4" />
                                <span className="font-medium">
                                  Use a different address
                                </span>
                              </div>
                            </Label>
                          </div>
                        </RadioGroup>
                      </div>
                    )}

                    {/* New Address Form */}
                    {!selectedShippingId && (
                      <AddressForm
                        type="shipping"
                        form={shippingForm}
                        hideButtons={true}
                      />
                    )}
                  </CardContent>
                </Card>

                {/* Billing Information */}
                <Card>
                  <CardHeader>
                    <CardTitle className="flex items-center gap-2">
                      <CreditCard className="h-5 w-5" />
                      Billing Address
                    </CardTitle>
                  </CardHeader>
                  <CardContent className="space-y-4">
                    {/* Same as Shipping Checkbox */}
                    <div className="flex items-center space-x-2 rounded-lg border p-3">
                      <Checkbox
                        id="sameAsShipping"
                        checked={sameAsShipping}
                        onCheckedChange={handleSameAsShippingChange}
                      />
                      <Label
                        htmlFor="sameAsShipping"
                        className="cursor-pointer"
                      >
                        Same as shipping address
                      </Label>
                    </div>

                    {!sameAsShipping && (
                      <>
                        {/* Saved Billing Addresses */}
                        {billingAddresses.length > 0 && (
                          <div className="space-y-3">
                            <div className="flex items-center justify-between">
                              <Label>Use Saved Billing Address</Label>
                              <Button variant="link" size="sm" asChild>
                                <Link href="/account/addresses" target="_blank">
                                  Manage Addresses
                                </Link>
                              </Button>
                            </div>
                            <RadioGroup
                              value={
                                selectedBillingId
                                  ? selectedBillingId.toString()
                                  : "new"
                              }
                              onValueChange={(value) => {
                                if (value === "new") {
                                  setSelectedBillingId(null);
                                } else {
                                  const addressId = parseInt(value);
                                  handleBillingAddressSelect(addressId);
                                }
                              }}
                            >
                              {billingAddresses.map((address) => (
                                <div
                                  key={address.id}
                                  className="flex items-start space-x-2 rounded-lg border p-3"
                                >
                                  <RadioGroupItem
                                    value={address.id.toString()}
                                    id={`billing-${address.id}`}
                                  />
                                  <Label
                                    htmlFor={`billing-${address.id}`}
                                    className="flex-1 cursor-pointer"
                                  >
                                    <div className="font-medium">
                                      {address.firstName} {address.lastName}
                                    </div>
                                    <div className="text-muted-foreground text-sm">
                                      {address.addressLine1}
                                      {address.addressLine2 &&
                                        `, ${address.addressLine2}`}
                                    </div>
                                    <div className="text-muted-foreground text-sm">
                                      {address.city}, {address.state}{" "}
                                      {address.postcode}
                                    </div>
                                    {address.isDefault && (
                                      <Badge
                                        variant="secondary"
                                        className="mt-1"
                                      >
                                        Default
                                      </Badge>
                                    )}
                                  </Label>
                                </div>
                              ))}
                              <div className="flex items-start space-x-2 rounded-lg border p-3">
                                <RadioGroupItem value="new" id="billing-new" />
                                <Label
                                  htmlFor="billing-new"
                                  className="flex-1 cursor-pointer"
                                >
                                  <div className="flex items-center gap-2">
                                    <Plus className="h-4 w-4" />
                                    <span className="font-medium">
                                      Use a different address
                                    </span>
                                  </div>
                                </Label>
                              </div>
                            </RadioGroup>
                          </div>
                        )}

                        {/* New Billing Address Form */}
                        {!selectedBillingId && (
                          <AddressForm
                            type="billing"
                            form={billingForm}
                            hideButtons={true}
                          />
                        )}
                      </>
                    )}
                  </CardContent>
                </Card>

                {/* Proceed to Payment Button */}
                <div className="flex justify-end">
                  <Button
                    size="lg"
                    onClick={handleProceedToPayment}
                    className="min-w-[200px]"
                  >
                    Proceed to Payment
                  </Button>
                </div>
              </>
            )}

            {/* Payment Step */}
            {currentStep === "payment" && (
              <>
                {/* Back Button */}
                <Button
                  variant="ghost"
                  onClick={() => setCurrentStep("address")}
                  className="mb-4"
                >
                  <ArrowLeft className="mr-2 h-4 w-4" />
                  Back to Address & Contact
                </Button>

<<<<<<< HEAD
                <StripePaymentForm
                  amount={total}
                  currency="aud"
                  onSuccess={handlePaymentSuccess}
                  onError={handlePaymentError}
                  onCreateOrder={handlePaymentInit}
                  orderData={getOrderDataForVerification()}
                />
=======
                {/* Payment */}
                <Card>
                  <CardHeader>
                    <CardTitle className="flex items-center gap-2">
                      <CreditCard className="h-5 w-5" />
                      Payment
                    </CardTitle>
                  </CardHeader>
                  <CardContent className="space-y-4">
                    {getStoreCount() > 1 && (
                      <div className="rounded-md border border-blue-200 bg-blue-50 p-3 text-sm dark:border-blue-800 dark:bg-blue-950">
                        <p className="mb-1 font-medium text-blue-900 dark:text-blue-100">
                          Processing {getStoreCount()} Orders
                        </p>
                        <p className="text-xs text-blue-700 dark:text-blue-300">
                          Your payment will be processed once for the total
                          amount, and {getStoreCount()} separate orders will be
                          created for each store.
                        </p>
                      </div>
                    )}
                    <StripePaymentForm
                      amount={total}
                      currency="aud"
                      onSuccess={handlePaymentSuccess}
                      onError={handlePaymentError}
                      onCreateOrder={handlePaymentInit}
                    />
                  </CardContent>
                </Card>
>>>>>>> 83e5abba
              </>
            )}
          </div>

          {/* Order Summary */}
          <div className="space-y-6">
            <Card>
              <CardHeader>
                <CardTitle>Order Summary</CardTitle>
              </CardHeader>
              <CardContent className="space-y-4">
                {/* Items Summary */}
                <div className="space-y-3">
                  {storeGroups.map((storeGroup) => (
                    <div key={storeGroup.storeId}>
                      <div className="mb-2 flex items-center justify-between">
                        <span className="text-sm font-medium">
                          {storeGroup.storeName}
                        </span>
                        <Badge variant="outline" className="text-xs">
                          {storeGroup.itemCount}{" "}
                          {storeGroup.itemCount === 1 ? "item" : "items"}
                        </Badge>
                      </div>
                      <div className="space-y-2">
                        {storeGroup.items.map((item) => (
                          <div
                            key={`${item.id}-${item.color}`}
                            className="flex items-center gap-3"
                          >
                            <div className="relative h-12 w-12 overflow-hidden rounded-md border">
                              <Image
                                src={item.image || "/placeholder.svg"}
                                alt={item.name}
                                fill
                                className="object-cover"
                                sizes="48px"
                              />
                            </div>
                            <div className="min-w-0 flex-1">
                              <p className="line-clamp-1 text-sm font-medium">
                                {item.name}
                              </p>
                              <p className="text-muted-foreground text-xs">
                                Qty: {item.quantity} × ${item.price.toFixed(2)}
                              </p>
                            </div>
                            <div className="text-sm font-medium">
                              ${(item.price * item.quantity).toFixed(2)}
                            </div>
                          </div>
                        ))}
                      </div>
                      <div className="mt-2 text-right text-sm font-medium">
                        Store Subtotal: ${storeGroup.subtotal.toFixed(2)}
                      </div>
                    </div>
                  ))}
                </div>

                <Separator />

                <div className="space-y-2">
                  <div className="flex justify-between">
                    <span>Subtotal</span>
                    <span>${subtotal.toFixed(2)}</span>
                  </div>
                  <div className="flex justify-between">
                    <span>Shipping</span>
                    <span>
                      {shipping === 0 ? "Free" : `$${shipping.toFixed(2)}`}
                    </span>
                  </div>
                  <div className="flex justify-between">
                    <span>GST (10%)</span>
                    <span>${tax.toFixed(2)}</span>
                  </div>
                </div>

                <Separator />

                <div className="flex justify-between text-lg font-bold">
                  <span>Total</span>
                  <span>${total.toFixed(2)}</span>
                </div>

                {getStoreCount() > 1 && (
                  <div className="bg-muted text-muted-foreground rounded-md p-3 text-sm">
                    <p className="mb-1 font-medium">Multi-Store Order</p>
                    <p className="mb-2">
                      Your cart contains items from {getStoreCount()} different
                      stores. We will create {getStoreCount()} separate orders.
                    </p>
                    <ul className="list-inside list-disc space-y-1 text-xs">
                      <li>
                        Each store will process and ship your items separately
                      </li>
                      <li>You will receive separate order confirmations</li>
                      <li>Shipping and taxes are split proportionally</li>
                    </ul>
                  </div>
                )}

                <p className="text-muted-foreground text-center text-xs">
                  Secure checkout powered by Stripe
                </p>
              </CardContent>
            </Card>
          </div>
        </div>
      </div>
    </div>
  );
}<|MERGE_RESOLUTION|>--- conflicted
+++ resolved
@@ -390,6 +390,8 @@
         description: "Please try again or contact support.",
       });
       throw error;
+    } finally {
+      setIsProcessingOrder(false);
     }
   };
 
@@ -445,59 +447,41 @@
   };
 
   // Handle payment error
-  const handlePaymentError = (error: string | Error) => {
-    console.log("handlePaymentError called with:", error);
-    console.log("Error type:", typeof error);
-    console.log("Is Error instance:", error instanceof Error);
-
-    if (error instanceof Error) {
-      console.log("Error properties:", {
-        isZeroTrustBlock: (error as any).isZeroTrustBlock,
-        isZeroTrustVerification: (error as any).isZeroTrustVerification,
-      });
-    }
-
-    // Check if this is a zero trust block
-    if (error instanceof Error && (error as any).isZeroTrustBlock) {
-      const zeroTrustError = error as any;
-      console.log("Redirecting to blocked page");
-
-      // Redirect to blocked page with risk details
-      const params = new URLSearchParams();
-      params.set("score", zeroTrustError.riskScore?.toString() || "0");
-      params.set("factors", zeroTrustError.riskFactors?.join(",") || "");
-      params.set(
-        "support",
-        zeroTrustError.supportContact || "support@yourstore.com",
-      );
-
-      router.push(`/checkout/blocked?${params.toString()}`);
-      return;
-    }
-
-    // Check if this is a zero trust verification required
-    if (error instanceof Error && (error as any).isZeroTrustVerification) {
-      const verificationError = error as any;
-      console.log("Redirecting to OTP verification page");
-      console.log("Verification token:", verificationError.verificationToken);
-
-      // Redirect to OTP verification page
-      const params = new URLSearchParams();
-      params.set("token", verificationError.verificationToken || "");
-      params.set("score", verificationError.riskScore?.toString() || "0");
-      params.set("email", verificationError.userEmail || "");
-
-      router.push(`/checkout/verify-otp?${params.toString()}`);
-      return;
-    }
-
-    // Handle regular payment errors
-    console.log("Handling as regular payment error");
-    const errorMessage = error instanceof Error ? error.message : error;
+  const handlePaymentError = (error: string) => {
     toast.error("Payment failed", {
       description: errorMessage,
       duration: 5000,
     });
+  };
+
+  // Step navigation
+  const canProceedToShipping = () => {
+    return contactData.email && contactData.phone;
+  };
+
+  const canProceedToBilling = () => {
+    if (useExistingShipping && selectedShippingId) return true;
+    return (
+      shippingData.firstName &&
+      shippingData.lastName &&
+      shippingData.addressLine1 &&
+      shippingData.city &&
+      shippingData.state &&
+      shippingData.postalCode
+    );
+  };
+
+  const canProceedToPayment = () => {
+    if (sameAsShipping) return canProceedToBilling();
+    if (useExistingBilling && selectedBillingId) return true;
+    return (
+      billingData.firstName &&
+      billingData.lastName &&
+      billingData.addressLine1 &&
+      billingData.city &&
+      billingData.state &&
+      billingData.postalCode
+    );
   };
 
   return (
@@ -556,102 +540,6 @@
         <div className="grid gap-8 lg:grid-cols-3">
           {/* Checkout Forms */}
           <div className="space-y-6 lg:col-span-2">
-<<<<<<< HEAD
-            {/* Contact Information */}
-            {currentStep === "contact" && (
-              <Card>
-                <CardHeader>
-                  <CardTitle className="flex items-center gap-2">
-                    <Mail className="h-5 w-5" />
-                    Contact Information
-                  </CardTitle>
-                </CardHeader>
-                <CardContent className="space-y-4">
-                  <div className="grid gap-4 md:grid-cols-2">
-                    <div className="space-y-2">
-                      <Label htmlFor="email">Email Address</Label>
-                      <Input
-                        id="email"
-                        type="email"
-                        placeholder="your@email.com"
-                        value={contactData.email}
-                        onChange={(e) =>
-                          setContactData({
-                            ...contactData,
-                            email: e.target.value,
-                          })
-                        }
-                      />
-                      <p className="text-muted-foreground text-xs">
-                        Security codes will be sent to your account email:{" "}
-                        {session?.user?.email}
-                      </p>
-                    </div>
-                    <div className="space-y-2">
-                      <Label htmlFor="phone">Phone Number</Label>
-                      <Input
-                        id="phone"
-                        type="tel"
-                        placeholder="+61 4 1234 5678"
-                        value={contactData.phone}
-                        onChange={(e) =>
-                          setContactData({
-                            ...contactData,
-                            phone: e.target.value,
-                          })
-                        }
-                      />
-                    </div>
-                  </div>
-                  <Button
-                    size="default"
-                    className="w-full"
-                    onClick={() => setCurrentStep("shipping")}
-                    disabled={!canProceedToShipping()}
-                  >
-                    Continue to Shipping
-                  </Button>
-                </CardContent>
-              </Card>
-            )}
-
-            {/* Shipping Information */}
-            {currentStep === "shipping" && (
-              <Card>
-                <CardHeader>
-                  <CardTitle className="flex items-center gap-2">
-                    <Package className="h-5 w-5" />
-                    Shipping Address
-                  </CardTitle>
-                </CardHeader>
-                <CardContent className="space-y-4">
-                  {/* Saved Addresses */}
-                  {shippingAddresses.length > 0 && (
-                    <div className="space-y-3">
-                      <div className="flex items-center justify-between">
-                        <Label>Use Saved Address</Label>
-                        <Button variant="link" size="sm" asChild>
-                          <Link href="/account/addresses" target="_blank">
-                            Manage Addresses
-                          </Link>
-                        </Button>
-                      </div>
-                      <RadioGroup
-                        value={
-                          useExistingShipping
-                            ? selectedShippingId?.toString()
-                            : "new"
-                        }
-                        onValueChange={(value) => {
-                          if (value === "new") {
-                            setUseExistingShipping(false);
-                            setSelectedShippingId(null);
-                          } else {
-                            setUseExistingShipping(true);
-                            const addressId = parseInt(value);
-                            setSelectedShippingId(addressId);
-                            handleShippingAddressSelect(addressId);
-=======
             {/* Address & Contact Step */}
             {currentStep === "address" && (
               <>
@@ -722,6 +610,63 @@
                     </Form>
                   </CardContent>
                 </Card>
+                {/* Contact Information */}
+                {currentStep === "contact" && (
+                  <Card>
+                    <CardHeader>
+                      <CardTitle className="flex items-center gap-2">
+                        <Mail className="h-5 w-5" />
+                        Contact Information
+                      </CardTitle>
+                    </CardHeader>
+                    <CardContent className="space-y-4">
+                      <div className="grid gap-4 md:grid-cols-2">
+                        <div className="space-y-2">
+                          <Label htmlFor="email">Email Address</Label>
+                          <Input
+                            id="email"
+                            type="email"
+                            placeholder="your@email.com"
+                            value={contactData.email}
+                            onChange={(e) =>
+                              setContactData({
+                                ...contactData,
+                                email: e.target.value,
+                              })
+                            }
+                          />
+                          <p className="text-muted-foreground text-xs">
+                            Security codes will be sent to your account email:{" "}
+                            {session?.user?.email}
+                          </p>
+                        </div>
+                        <div className="space-y-2">
+                          <Label htmlFor="phone">Phone Number</Label>
+                          <Input
+                            id="phone"
+                            type="tel"
+                            placeholder="+61 4 1234 5678"
+                            value={contactData.phone}
+                            onChange={(e) =>
+                              setContactData({
+                                ...contactData,
+                                phone: e.target.value,
+                              })
+                            }
+                          />
+                        </div>
+                      </div>
+                      <Button
+                        size="default"
+                        className="w-full"
+                        onClick={() => setCurrentStep("shipping")}
+                        disabled={!canProceedToShipping()}
+                      >
+                        Continue to Shipping
+                      </Button>
+                    </CardContent>
+                  </Card>
+                )}
 
                 {/* Shipping Information */}
                 <Card>
@@ -748,7 +693,6 @@
                             selectedShippingId
                               ? selectedShippingId.toString()
                               : "new"
->>>>>>> 83e5abba
                           }
                           onValueChange={(value) => {
                             if (value === "new") {
@@ -966,16 +910,6 @@
                   Back to Address & Contact
                 </Button>
 
-<<<<<<< HEAD
-                <StripePaymentForm
-                  amount={total}
-                  currency="aud"
-                  onSuccess={handlePaymentSuccess}
-                  onError={handlePaymentError}
-                  onCreateOrder={handlePaymentInit}
-                  orderData={getOrderDataForVerification()}
-                />
-=======
                 {/* Payment */}
                 <Card>
                   <CardHeader>
@@ -1006,7 +940,6 @@
                     />
                   </CardContent>
                 </Card>
->>>>>>> 83e5abba
               </>
             )}
           </div>
