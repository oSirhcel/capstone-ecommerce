import type React from "react";
import { AdminSidebar } from "@/components/admin/sidebar";
import { AdminHeader } from "@/components/admin/header";

export default async function AdminLayout({
  children,
}: {
  children: React.ReactNode;
}) {
  return (
<<<<<<< HEAD
    <AdminAuthWrapper>
      <div className="flex h-screen flex-col bg-gray-50 dark:bg-gray-900">
        {/* TODO: Fix overflow bug */}
        <AdminHeader />
        <div className="flex flex-1 overflow-hidden">
          <AdminSidebar />
          <main className="flex-1 overflow-auto p-4 md:p-6">{children}</main>
        </div>
=======
    <div className="flex h-screen flex-col bg-gray-50 dark:bg-gray-900">
      <AdminHeader />
      <div className="flex flex-1 overflow-hidden">
        <AdminSidebar />
        <main className="flex-1 overflow-auto p-4 md:p-6">{children}</main>
>>>>>>> 43ca113f
      </div>
    </div>
  );
}<|MERGE_RESOLUTION|>--- conflicted
+++ resolved
@@ -8,22 +8,11 @@
   children: React.ReactNode;
 }) {
   return (
-<<<<<<< HEAD
-    <AdminAuthWrapper>
-      <div className="flex h-screen flex-col bg-gray-50 dark:bg-gray-900">
-        {/* TODO: Fix overflow bug */}
-        <AdminHeader />
-        <div className="flex flex-1 overflow-hidden">
-          <AdminSidebar />
-          <main className="flex-1 overflow-auto p-4 md:p-6">{children}</main>
-        </div>
-=======
     <div className="flex h-screen flex-col bg-gray-50 dark:bg-gray-900">
       <AdminHeader />
       <div className="flex flex-1 overflow-hidden">
         <AdminSidebar />
         <main className="flex-1 overflow-auto p-4 md:p-6">{children}</main>
->>>>>>> 43ca113f
       </div>
     </div>
   );
