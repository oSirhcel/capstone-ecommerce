--- conflicted
+++ resolved
@@ -77,14 +77,7 @@
       .select()
       .from(addresses)
       .where(
-<<<<<<< HEAD
-        and(
-          eq(addresses.id, parseInt(addressId)),
-          eq(addresses.userId, id),
-        ),
-=======
         and(eq(addresses.id, parseInt(addressId)), eq(addresses.userId, id)),
->>>>>>> 4c5286cd
       );
 
     if (!existingAddress) {
@@ -97,13 +90,7 @@
       await db
         .update(addresses)
         .set({ isDefault: false })
-<<<<<<< HEAD
-        .where(
-          and(eq(addresses.userId, id), eq(addresses.type, addressType)),
-        );
-=======
         .where(and(eq(addresses.userId, id), eq(addresses.type, addressType)));
->>>>>>> 4c5286cd
     }
 
     // Update address
