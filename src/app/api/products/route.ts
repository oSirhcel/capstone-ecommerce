--- conflicted
+++ resolved
@@ -1,18 +1,13 @@
 import type { NextRequest } from "next/server";
 import { NextResponse } from "next/server";
 import { db } from "@/server/db";
-<<<<<<< HEAD
 import {
   products,
   stores,
   categories,
   productImages,
 } from "@/server/db/schema";
-import { eq, desc, asc } from "drizzle-orm";
-=======
-import { products, stores, categories, productImages } from "@/server/db/schema";
 import { eq, desc, asc, and, like } from "drizzle-orm";
->>>>>>> 4dd699dd
 
 // GET /api/products - Get all products with optional filtering
 export async function GET(request: NextRequest) {
@@ -20,50 +15,35 @@
     const { searchParams } = new URL(request.url);
     const page = parseInt(searchParams.get("page") ?? "1");
     const limit = parseInt(searchParams.get("limit") ?? "20");
-    // const category = searchParams.get("category");
-    // const store = searchParams.get("store");
-    // const search = searchParams.get("search");
+    const category = searchParams.get("category");
+    const store = searchParams.get("store");
+    const search = searchParams.get("search");
 
     const offset = (page - 1) * limit;
 
     // Build WHERE conditions
     const whereConditions = [];
-    
+
     if (category) {
       whereConditions.push(eq(products.categoryId, parseInt(category)));
     }
-    
+
     if (store) {
       whereConditions.push(eq(products.storeId, store));
     }
-    
+
     if (search) {
       whereConditions.push(like(products.name, `%${search}%`));
     }
 
     // Build the main query
-    let query = db
+    const query = db
       .select({
         id: products.id,
         name: products.name,
-        sku: products.sku,
         description: products.description,
         price: products.price,
-        compareAtPrice: products.compareAtPrice,
-        costPerItem: products.costPerItem,
         stock: products.stock,
-        trackQuantity: products.trackQuantity,
-        allowBackorders: products.allowBackorders,
-        weight: products.weight,
-        length: products.length,
-        width: products.width,
-        height: products.height,
-        seoTitle: products.seoTitle,
-        seoDescription: products.seoDescription,
-        slug: products.slug,
-        status: products.status,
-        featured: products.featured,
-        tags: products.tags,
         storeId: products.storeId,
         categoryId: products.categoryId,
         createdAt: products.createdAt,
@@ -79,12 +59,14 @@
       })
       .from(products)
       .leftJoin(stores, eq(products.storeId, stores.id))
-      .leftJoin(categories, eq(products.categoryId, categories.id));
-
-    // Apply WHERE conditions if any
-    if (whereConditions.length > 0) {
-      query = query.where(whereConditions.length === 1 ? whereConditions[0] : and(...whereConditions));
-    }
+      .leftJoin(categories, eq(products.categoryId, categories.id))
+      .where(
+        whereConditions.length === 0
+          ? undefined
+          : whereConditions.length === 1
+            ? whereConditions[0]
+            : and(...whereConditions),
+      );
 
     const productsData = await query
       .orderBy(desc(products.createdAt))
