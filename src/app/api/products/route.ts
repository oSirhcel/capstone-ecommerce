--- conflicted
+++ resolved
@@ -1,9 +1,4 @@
-<<<<<<< HEAD
-import type { NextRequest } from "next/server";
-import { NextResponse } from "next/server";
-=======
 import { type NextRequest, NextResponse } from "next/server";
->>>>>>> 43ca113f
 import { db } from "@/server/db";
 import {
   products,
@@ -64,10 +59,7 @@
       .from(products)
       .leftJoin(stores, eq(products.storeId, stores.id))
       .leftJoin(categories, eq(products.categoryId, categories.id))
-<<<<<<< HEAD
-=======
       // Apply WHERE conditions if any
->>>>>>> 43ca113f
       .where(
         whereConditions.length === 0
           ? undefined
@@ -134,193 +126,11 @@
 
 // POST /api/products - Create a new product
 export async function POST(request: NextRequest) {
-<<<<<<< HEAD
-  try {
-    const body = (await request.json()) as {
-      name: string;
-      sku: string;
-      description: string;
-      price: number;
-      storeId: string;
-      categoryId?: number;
-      compareAtPrice?: number;
-      costPerItem?: number;
-      stock?: number;
-      trackQuantity?: boolean;
-      allowBackorders?: boolean;
-      weight?: number;
-      dimensions?: {
-        length?: number;
-        width?: number;
-        height?: number;
-      };
-      seoTitle?: string;
-      seoDescription?: string;
-      slug?: string;
-      status?: string;
-      featured?: boolean;
-      tags?: string;
-      images?: string[];
-    };
-
-    // Validate required fields
-    const {
-      name,
-      sku,
-      description,
-      price,
-      storeId,
-      categoryId,
-      compareAtPrice,
-      costPerItem,
-      stock = 0,
-      trackQuantity = true,
-      allowBackorders = false,
-      weight,
-      dimensions,
-      seoTitle,
-      seoDescription,
-      slug,
-      status = "draft",
-      featured = false,
-      tags,
-      images = [],
-    } = body;
-
-    if (!name || !sku || !description || !price || !storeId) {
-      return NextResponse.json(
-        {
-          error:
-            "Missing required fields: name, sku, description, price, storeId",
-        },
-        { status: 400 },
-      );
-    }
-
-    // Convert price to cents
-    const priceInCents = Math.round(price * 100);
-    const compareAtPriceInCents = compareAtPrice
-      ? Math.round(compareAtPrice * 100)
-      : null;
-    const costPerItemInCents = costPerItem
-      ? Math.round(costPerItem * 100)
-      : null;
-
-    // Convert weight to decimal
-    const weightDecimal = weight ? weight.toString() : null;
-    const lengthDecimal = dimensions?.length
-      ? dimensions.length.toString()
-      : null;
-    const widthDecimal = dimensions?.width ? dimensions.width.toString() : null;
-    const heightDecimal = dimensions?.height
-      ? dimensions.height.toString()
-      : null;
-
-    // Convert tags array to JSON string
-    const tagsJson = tags
-      ? JSON.stringify(tags.split(",").map((tag: string) => tag.trim()))
-      : null;
-
-    // Create the product
-    const [newProduct] = await db
-      .insert(products)
-      .values({
-        name,
-        sku,
-        description,
-        price: priceInCents,
-        compareAtPrice: compareAtPriceInCents,
-        costPerItem: costPerItemInCents,
-        stock,
-        trackQuantity,
-        allowBackorders,
-        weight: weightDecimal,
-        length: lengthDecimal,
-        width: widthDecimal,
-        height: heightDecimal,
-        seoTitle,
-        seoDescription,
-        slug,
-        status,
-        featured,
-        tags: tagsJson,
-        storeId,
-        categoryId: categoryId ? parseInt(categoryId.toString()) : null,
-      })
-      .returning();
-
-    // Add product images if provided
-    if (images && images.length > 0) {
-      const imageInserts = images.map((imageUrl: string, index: number) => ({
-        productId: newProduct.id,
-        imageUrl,
-        altText: `${name} image ${index + 1}`,
-        isPrimary: index === 0,
-        displayOrder: index,
-      }));
-
-      await db.insert(productImages).values(imageInserts);
-    }
-
-    // Fetch the complete product with images
-    const productImagesData = await db
-      .select({
-        id: productImages.id,
-        imageUrl: productImages.imageUrl,
-        altText: productImages.altText,
-        isPrimary: productImages.isPrimary,
-        displayOrder: productImages.displayOrder,
-      })
-      .from(productImages)
-      .where(eq(productImages.productId, newProduct.id))
-      .orderBy(asc(productImages.displayOrder));
-
-    const completeProduct = {
-      ...newProduct,
-      images:
-        productImagesData.length > 0
-          ? productImagesData
-          : [
-              {
-                id: 0,
-                imageUrl: "/placeholder.svg",
-                altText: "Product image",
-                isPrimary: true,
-                displayOrder: 0,
-              },
-            ],
-    };
-
-    return NextResponse.json(
-      {
-        product: completeProduct,
-        message: "Product created successfully",
-      },
-      { status: 201 },
-    );
-  } catch (error) {
-    console.error("Error creating product:", error);
-
-    // Handle unique constraint violations
-    if (error instanceof Error && error.message.includes("unique")) {
-      return NextResponse.json(
-        { error: "A product with this SKU already exists" },
-        { status: 409 },
-      );
-    }
-
-    return NextResponse.json(
-      { error: "Failed to create product" },
-      { status: 500 },
-    );
-  }
-=======
   // TODO: Implement product creation with proper authentication
   return NextResponse.json(
     { error: "Product creation not yet implemented" },
     { status: 501 },
   );
->>>>>>> 43ca113f
 }
 
 // PUT /api/products - Update products (placeholder for future implementation)
