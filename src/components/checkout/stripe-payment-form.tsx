--- conflicted
+++ resolved
@@ -25,17 +25,12 @@
   amount: number;
   currency?: string;
   orderId?: number;
-<<<<<<< HEAD
-  onSuccess: (paymentResult: any) => void;
-  onError: (error: string | Error) => void;
-=======
   onSuccess: (paymentResult: {
     paymentIntent: PaymentIntent;
     paymentIntentId: string;
     orderId?: number;
   }) => void;
   onError: (error: string) => void;
->>>>>>> 83e5abba
   onCreateOrder?: () => Promise<number>;
   orderData?: any; // Order data for verification flow
 }
@@ -108,9 +103,6 @@
         }
       }
 
-<<<<<<< HEAD
-      const { clientSecret, paymentIntentId } = paymentData;
-=======
       // Create payment intent
       const paymentResponse: ProcessPaymentResponse = await processPayment({
         amount,
@@ -118,7 +110,6 @@
         orderId: currentOrderId,
         savePaymentMethod,
       });
->>>>>>> 83e5abba
 
       const clientSecret: string = paymentResponse.clientSecret;
       const paymentIntentId: string = paymentResponse.paymentIntentId;
@@ -133,44 +124,6 @@
         redirect: "if_required",
       });
 
-<<<<<<< HEAD
-      if (error) {
-        console.error("Payment confirmation error:", error);
-        setPaymentError(error.message || "Payment failed");
-        onError(error.message || "Payment failed");
-      } else if (paymentIntent && paymentIntent.status === "succeeded") {
-        console.log("Payment succeeded:", paymentIntent);
-
-        // Create payment transaction record for pass results
-        if (currentOrderId && paymentIntentId) {
-          try {
-            const transactionResponse = await fetch(
-              "/api/payments/create-transaction",
-              {
-                method: "POST",
-                headers: {
-                  "Content-Type": "application/json",
-                },
-                body: JSON.stringify({
-                  paymentIntentId: paymentIntentId,
-                  orderId: currentOrderId,
-                  amount: paymentIntent.amount,
-                  currency: paymentIntent.currency,
-                }),
-              },
-            );
-
-            if (!transactionResponse.ok) {
-              console.error("Failed to create payment transaction record");
-            } else {
-              console.log("Payment transaction record created successfully");
-            }
-          } catch (error) {
-            console.error("Error creating payment transaction record:", error);
-          }
-        }
-
-=======
       if (confirmResult.error) {
         console.error("Payment confirmation error:", confirmResult.error);
         setPaymentError(confirmResult.error.message ?? "Payment failed");
@@ -180,7 +133,6 @@
         confirmResult.paymentIntent.status === "succeeded"
       ) {
         console.log("Payment succeeded:", confirmResult.paymentIntent);
->>>>>>> 83e5abba
         toast.success("Payment successful!");
         onSuccess({
           paymentIntent: confirmResult.paymentIntent,
