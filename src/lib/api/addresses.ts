import { getBaseUrl } from "./config";

export type AddressResponse = {
  id: number;
  userId: string;
  type: "shipping" | "billing";
  firstName: string;
  lastName: string;
  addressLine1: string;
  addressLine2?: string | null;
  city: string;
  state: string;
  postalCode: string;
  country: string;
  isDefault: boolean;
  version: number;
  isArchived: boolean;
  archivedAt?: string | null;
  createdAt: string;
  updatedAt: string;
};

<<<<<<< HEAD
export async function fetchAddresses(): Promise<{
  addresses: AddressResponse[];
}> {
=======
export type CreateAddressInput = {
  type: "shipping" | "billing";
  firstName: string;
  lastName: string;
  addressLine1: string;
  addressLine2?: string;
  city: string;
  state: string;
  postalCode: string;
  country: string;
  isDefault?: boolean;
};

export type UpdateAddressInput = {
  id: number;
  type?: "shipping" | "billing";
  firstName?: string;
  lastName?: string;
  addressLine1?: string;
  addressLine2?: string;
  city?: string;
  state?: string;
  postalCode?: string;
  country?: string;
  isDefault?: boolean;
};

export async function fetchAddresses(): Promise<{ addresses: AddressDTO[] }> {
>>>>>>> b5f565b2
  const base = getBaseUrl();
  const url = new URL("/api/addresses", base);
  const res = await fetch(url.toString(), { credentials: "include" });
  if (!res.ok) throw new Error(`Failed to fetch addresses: ${res.status}`);
  return res.json() as Promise<{ addresses: AddressResponse[] }>;
}

<<<<<<< HEAD
export interface AddressCreateInput {
  type: "shipping" | "billing";
  firstName: string;
  lastName: string;
  addressLine1: string;
  addressLine2?: string | null;
  city: string;
  state: string;
  postalCode: string;
  country: string;
  isDefault?: boolean;
}

export interface AddressUpdateInput extends Partial<AddressCreateInput> {
  version: number;
}

export async function createAddress(
  input: AddressCreateInput,
): Promise<{ address: AddressResponse }> {
=======
export async function createAddress(data: CreateAddressInput): Promise<{ address: AddressDTO }> {
>>>>>>> b5f565b2
  const base = getBaseUrl();
  const url = new URL("/api/addresses", base);
  const res = await fetch(url.toString(), {
    method: "POST",
<<<<<<< HEAD
    credentials: "include",
    headers: { "Content-Type": "application/json" },
    body: JSON.stringify(input),
  });
  if (!res.ok) throw new Error(`Failed to create address: ${res.status}`);
  return res.json() as Promise<{ address: AddressResponse }>;
}

export async function updateAddress(
  id: number,
  input: AddressUpdateInput,
): Promise<{ address: AddressResponse }> {
  const base = getBaseUrl();
  const url = new URL("/api/addresses", base);
  url.searchParams.set("id", String(id));
  const res = await fetch(url.toString(), {
    method: "PATCH",
    credentials: "include",
    headers: { "Content-Type": "application/json" },
    body: JSON.stringify(input),
  });
  if (res.status === 409) throw new Error("Conflict");
  if (!res.ok) throw new Error(`Failed to update address: ${res.status}`);
  return res.json() as Promise<{ address: AddressResponse }>;
}

export async function deleteAddress(id: number): Promise<{ success: boolean }> {
  const base = getBaseUrl();
  const url = new URL("/api/addresses", base);
  url.searchParams.set("id", String(id));
=======
    headers: {
      "Content-Type": "application/json",
    },
    credentials: "include",
    body: JSON.stringify(data),
  });
  if (!res.ok) {
    const error = await res.json().catch(() => ({ error: "Failed to create address" }));
    throw new Error(error.error || "Failed to create address");
  }
  return res.json();
}

export async function updateAddress(data: UpdateAddressInput): Promise<{ address: AddressDTO }> {
  const base = getBaseUrl();
  const url = new URL("/api/addresses", base);
  const res = await fetch(url.toString(), {
    method: "PUT",
    headers: {
      "Content-Type": "application/json",
    },
    credentials: "include",
    body: JSON.stringify(data),
  });
  if (!res.ok) {
    const error = await res.json().catch(() => ({ error: "Failed to update address" }));
    throw new Error(error.error || "Failed to update address");
  }
  return res.json();
}

export async function deleteAddress(id: number): Promise<{ success: boolean; message: string }> {
  const base = getBaseUrl();
  const url = new URL("/api/addresses", base);
  url.searchParams.set("id", id.toString());
>>>>>>> b5f565b2
  const res = await fetch(url.toString(), {
    method: "DELETE",
    credentials: "include",
  });
<<<<<<< HEAD
  if (!res.ok) throw new Error(`Failed to delete address: ${res.status}`);
  return res.json() as Promise<{ success: boolean }>;
}

// Admin endpoints
export async function adminFetchCustomerAddresses(
  customerId: string,
  storeId: string,
): Promise<{ addresses: AddressResponse[] }> {
  const base = getBaseUrl();
  const url = new URL(`/api/admin/customers/${customerId}/addresses`, base);
  url.searchParams.set("storeId", storeId);
  const res = await fetch(url.toString(), { credentials: "include" });
  if (!res.ok)
    throw new Error(`Failed to fetch customer addresses: ${res.status}`);
  return res.json() as Promise<{ addresses: AddressResponse[] }>;
}

export async function adminCreateCustomerAddress(
  customerId: string,
  storeId: string,
  input: AddressCreateInput,
): Promise<{ address: AddressResponse }> {
  const base = getBaseUrl();
  const url = new URL(`/api/admin/customers/${customerId}/addresses`, base);
  url.searchParams.set("storeId", storeId);
  const res = await fetch(url.toString(), {
    method: "POST",
    credentials: "include",
    headers: { "Content-Type": "application/json" },
    body: JSON.stringify(input),
  });
  if (!res.ok)
    throw new Error(`Failed to create customer address: ${res.status}`);
  return res.json() as Promise<{ address: AddressResponse }>;
}

export async function adminUpdateCustomerAddress(
  customerId: string,
  storeId: string,
  addressId: number,
  input: AddressUpdateInput,
): Promise<{ address: AddressResponse }> {
  const base = getBaseUrl();
  const url = new URL(`/api/admin/customers/${customerId}/addresses`, base);
  url.searchParams.set("storeId", storeId);
  url.searchParams.set("addressId", String(addressId));
  const res = await fetch(url.toString(), {
    method: "PATCH",
    credentials: "include",
    headers: { "Content-Type": "application/json" },
    body: JSON.stringify(input),
  });
  if (res.status === 409) throw new Error("Conflict");
  if (!res.ok)
    throw new Error(`Failed to update customer address: ${res.status}`);
  return res.json() as Promise<{ address: AddressResponse }>;
}

export async function adminDeleteCustomerAddress(
  customerId: string,
  storeId: string,
  addressId: number,
): Promise<{ success: boolean }> {
  const base = getBaseUrl();
  const url = new URL(`/api/admin/customers/${customerId}/addresses`, base);
  url.searchParams.set("storeId", storeId);
  url.searchParams.set("addressId", String(addressId));
  const res = await fetch(url.toString(), {
    method: "DELETE",
    credentials: "include",
  });
  if (!res.ok)
    throw new Error(`Failed to delete customer address: ${res.status}`);
  return res.json() as Promise<{ success: boolean }>;
=======
  if (!res.ok) {
    const error = await res.json().catch(() => ({ error: "Failed to delete address" }));
    throw new Error(error.error || "Failed to delete address");
  }
  return res.json();
}

export async function setDefaultAddress(id: number, type: "shipping" | "billing"): Promise<{ address: AddressDTO }> {
  return updateAddress({ id, isDefault: true, type });
>>>>>>> b5f565b2
}<|MERGE_RESOLUTION|>--- conflicted
+++ resolved
@@ -20,11 +20,26 @@
   updatedAt: string;
 };
 
-<<<<<<< HEAD
-export async function fetchAddresses(): Promise<{
-  addresses: AddressResponse[];
-}> {
-=======
+export interface AddressDTO {
+  id: number;
+  userId: string;
+  type: "shipping" | "billing";
+  firstName: string;
+  lastName: string;
+  addressLine1: string;
+  addressLine2?: string | null;
+  city: string;
+  state: string;
+  postalCode: string;
+  country: string;
+  isDefault: boolean;
+  version: number;
+  isArchived: boolean;
+  archivedAt?: string | null;
+  createdAt: string;
+  updatedAt: string;
+}
+
 export type CreateAddressInput = {
   type: "shipping" | "billing";
   firstName: string;
@@ -53,74 +68,20 @@
 };
 
 export async function fetchAddresses(): Promise<{ addresses: AddressDTO[] }> {
->>>>>>> b5f565b2
   const base = getBaseUrl();
   const url = new URL("/api/addresses", base);
   const res = await fetch(url.toString(), { credentials: "include" });
   if (!res.ok) throw new Error(`Failed to fetch addresses: ${res.status}`);
-  return res.json() as Promise<{ addresses: AddressResponse[] }>;
-}
-
-<<<<<<< HEAD
-export interface AddressCreateInput {
-  type: "shipping" | "billing";
-  firstName: string;
-  lastName: string;
-  addressLine1: string;
-  addressLine2?: string | null;
-  city: string;
-  state: string;
-  postalCode: string;
-  country: string;
-  isDefault?: boolean;
-}
-
-export interface AddressUpdateInput extends Partial<AddressCreateInput> {
-  version: number;
+  return res.json();
 }
 
 export async function createAddress(
-  input: AddressCreateInput,
-): Promise<{ address: AddressResponse }> {
-=======
-export async function createAddress(data: CreateAddressInput): Promise<{ address: AddressDTO }> {
->>>>>>> b5f565b2
+  data: CreateAddressInput,
+): Promise<{ address: AddressDTO }> {
   const base = getBaseUrl();
   const url = new URL("/api/addresses", base);
   const res = await fetch(url.toString(), {
     method: "POST",
-<<<<<<< HEAD
-    credentials: "include",
-    headers: { "Content-Type": "application/json" },
-    body: JSON.stringify(input),
-  });
-  if (!res.ok) throw new Error(`Failed to create address: ${res.status}`);
-  return res.json() as Promise<{ address: AddressResponse }>;
-}
-
-export async function updateAddress(
-  id: number,
-  input: AddressUpdateInput,
-): Promise<{ address: AddressResponse }> {
-  const base = getBaseUrl();
-  const url = new URL("/api/addresses", base);
-  url.searchParams.set("id", String(id));
-  const res = await fetch(url.toString(), {
-    method: "PATCH",
-    credentials: "include",
-    headers: { "Content-Type": "application/json" },
-    body: JSON.stringify(input),
-  });
-  if (res.status === 409) throw new Error("Conflict");
-  if (!res.ok) throw new Error(`Failed to update address: ${res.status}`);
-  return res.json() as Promise<{ address: AddressResponse }>;
-}
-
-export async function deleteAddress(id: number): Promise<{ success: boolean }> {
-  const base = getBaseUrl();
-  const url = new URL("/api/addresses", base);
-  url.searchParams.set("id", String(id));
-=======
     headers: {
       "Content-Type": "application/json",
     },
@@ -128,13 +89,17 @@
     body: JSON.stringify(data),
   });
   if (!res.ok) {
-    const error = await res.json().catch(() => ({ error: "Failed to create address" }));
+    const error = await res
+      .json()
+      .catch(() => ({ error: "Failed to create address" }));
     throw new Error(error.error || "Failed to create address");
   }
   return res.json();
 }
 
-export async function updateAddress(data: UpdateAddressInput): Promise<{ address: AddressDTO }> {
+export async function updateAddress(
+  data: UpdateAddressInput,
+): Promise<{ address: AddressDTO }> {
   const base = getBaseUrl();
   const url = new URL("/api/addresses", base);
   const res = await fetch(url.toString(), {
@@ -146,106 +111,36 @@
     body: JSON.stringify(data),
   });
   if (!res.ok) {
-    const error = await res.json().catch(() => ({ error: "Failed to update address" }));
+    const error = await res
+      .json()
+      .catch(() => ({ error: "Failed to update address" }));
     throw new Error(error.error || "Failed to update address");
   }
   return res.json();
 }
 
-export async function deleteAddress(id: number): Promise<{ success: boolean; message: string }> {
+export async function deleteAddress(
+  id: number,
+): Promise<{ success: boolean; message: string }> {
   const base = getBaseUrl();
   const url = new URL("/api/addresses", base);
   url.searchParams.set("id", id.toString());
->>>>>>> b5f565b2
   const res = await fetch(url.toString(), {
     method: "DELETE",
     credentials: "include",
   });
-<<<<<<< HEAD
-  if (!res.ok) throw new Error(`Failed to delete address: ${res.status}`);
-  return res.json() as Promise<{ success: boolean }>;
-}
-
-// Admin endpoints
-export async function adminFetchCustomerAddresses(
-  customerId: string,
-  storeId: string,
-): Promise<{ addresses: AddressResponse[] }> {
-  const base = getBaseUrl();
-  const url = new URL(`/api/admin/customers/${customerId}/addresses`, base);
-  url.searchParams.set("storeId", storeId);
-  const res = await fetch(url.toString(), { credentials: "include" });
-  if (!res.ok)
-    throw new Error(`Failed to fetch customer addresses: ${res.status}`);
-  return res.json() as Promise<{ addresses: AddressResponse[] }>;
-}
-
-export async function adminCreateCustomerAddress(
-  customerId: string,
-  storeId: string,
-  input: AddressCreateInput,
-): Promise<{ address: AddressResponse }> {
-  const base = getBaseUrl();
-  const url = new URL(`/api/admin/customers/${customerId}/addresses`, base);
-  url.searchParams.set("storeId", storeId);
-  const res = await fetch(url.toString(), {
-    method: "POST",
-    credentials: "include",
-    headers: { "Content-Type": "application/json" },
-    body: JSON.stringify(input),
-  });
-  if (!res.ok)
-    throw new Error(`Failed to create customer address: ${res.status}`);
-  return res.json() as Promise<{ address: AddressResponse }>;
-}
-
-export async function adminUpdateCustomerAddress(
-  customerId: string,
-  storeId: string,
-  addressId: number,
-  input: AddressUpdateInput,
-): Promise<{ address: AddressResponse }> {
-  const base = getBaseUrl();
-  const url = new URL(`/api/admin/customers/${customerId}/addresses`, base);
-  url.searchParams.set("storeId", storeId);
-  url.searchParams.set("addressId", String(addressId));
-  const res = await fetch(url.toString(), {
-    method: "PATCH",
-    credentials: "include",
-    headers: { "Content-Type": "application/json" },
-    body: JSON.stringify(input),
-  });
-  if (res.status === 409) throw new Error("Conflict");
-  if (!res.ok)
-    throw new Error(`Failed to update customer address: ${res.status}`);
-  return res.json() as Promise<{ address: AddressResponse }>;
-}
-
-export async function adminDeleteCustomerAddress(
-  customerId: string,
-  storeId: string,
-  addressId: number,
-): Promise<{ success: boolean }> {
-  const base = getBaseUrl();
-  const url = new URL(`/api/admin/customers/${customerId}/addresses`, base);
-  url.searchParams.set("storeId", storeId);
-  url.searchParams.set("addressId", String(addressId));
-  const res = await fetch(url.toString(), {
-    method: "DELETE",
-    credentials: "include",
-  });
-  if (!res.ok)
-    throw new Error(`Failed to delete customer address: ${res.status}`);
-  return res.json() as Promise<{ success: boolean }>;
-=======
   if (!res.ok) {
-    const error = await res.json().catch(() => ({ error: "Failed to delete address" }));
+    const error = await res
+      .json()
+      .catch(() => ({ error: "Failed to delete address" }));
     throw new Error(error.error || "Failed to delete address");
   }
   return res.json();
 }
 
-export async function setDefaultAddress(id: number, type: "shipping" | "billing"): Promise<{ address: AddressDTO }> {
+export async function setDefaultAddress(
+  id: number,
+  type: "shipping" | "billing",
+): Promise<{ address: AddressDTO }> {
   return updateAddress({ id, isDefault: true, type });
->>>>>>> b5f565b2
 }