--- conflicted
+++ resolved
@@ -58,9 +58,6 @@
     async jwt({ token, trigger, user, session }) {
       if (user) {
         token.sub = user.id;
-<<<<<<< HEAD
-        if (user.userType) token.userType = user.userType;
-=======
       }
       // When the client calls session.update({ store: { id } }), persist to JWT
       if (trigger === "update") {
@@ -68,7 +65,6 @@
         if (updated?.store?.id) {
           token.storeId = updated.store.id;
         }
->>>>>>> 43ca113f
       }
       return token;
     },
@@ -87,10 +83,6 @@
             id: randomUUID(),
             username,
             password: "", // OAuth users don't need password
-<<<<<<< HEAD
-            userType: "customer",
-=======
->>>>>>> 43ca113f
           });
         }
       }
@@ -101,22 +93,8 @@
       if (session.user) {
         session.user.id = token.sub!;
       }
-<<<<<<< HEAD
-      // Fallback: if userType missing but we have an email, try to fetch once
-      if (session.user?.email && !session.user.userType) {
-        const username = session.user.email.split("@")[0];
-        const [user] = await db
-          .select()
-          .from(users)
-          .where(eq(users.username, username));
-        if (user) {
-          session.user.id = user.id;
-          session.user.userType = user.userType;
-        }
-=======
       if (token.storeId) {
         session.store = { id: token.storeId };
->>>>>>> 43ca113f
       }
       return session;
     },
